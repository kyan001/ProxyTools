# Rule Wiki: https://clash.wiki/configuration/rules.html
<<<<<<< HEAD
version = "2.1.0"
=======
version = "1.10.0"
>>>>>>> d581a78e

[default]
type = "DOMAIN-SUFFIX"  # Rule Type
arg = ""  # Rule Argument
policy = "PROXY"  # Rule Policy. "PROXY" | "DIRECT" | "REJECT"
blocked = false  # Blocked by GFW
redirected = false  # Redirected by GFW
desc = ""  # Description
enabled = true  # Rule Enabled


# General::Information
[[rules]]
arg = "google.com"
blocked = true
desc = "For Google"

[[rules]]
arg = "clash.wiki"
blocked = true
desc = "For Clash Wiki"

[[rules]]
arg = "z-lib.gs"
desc = "For Z-Library"

[[rules]]
arg = "z-library.sk"
desc = "For Z-Library"

[[rules]]
arg = "fcdn.sk"
desc = "For Z-Library"
blocked = true

[[rules]]
arg = "bing.com"
redirected = true
desc = "For Bing"

[[rules]]
arg = "cn.bing.com"
policy = "DIRECT"
desc = "For Bing"

[[rules]]
arg = "bingapis.com"
blocked = true
desc = "For Bing"

[[rules]]
arg = "readest.com"
blocked = true
desc = "For Readest"


# General::Note Taking
[[rules]]
arg = "notion.vip"
desc = "For Notion Fansite"

[[rules]]
arg = "notion.so"
desc = "For Notion"

[[rules]]
arg = "notion.com"
desc = "For Notion"

[[rules]]
arg = "notion.site"
desc = "For Notion"

[[rules]]
arg = "notion-static.com"
desc = "For Notion"

[[rules]]
arg = "notionusercontent.com"
desc = "For Notion"

[[rules]]
arg = "sentry.io"
blocked = true
desc = "For Notion/OpenAI"

[[rules]]
arg = "heptabase.com"
blocked = true
desc = "For Heptabase"

[[rules]]
arg = "yazio.com"
desc = "For Yazio"

[[rules]]
arg = "digitaloceanspaces.com"
desc = "For AnyType"

[[rules]]
arg = "grid.is"
blocked = true

[[rules]]
arg = "agilebits.com"
blocked = true
desc = "For 1Password"

[[rules]]
arg = "calibre-ebook.com"
desc = "For Calibre"


# General::Cloud
[[rules]]
arg = "amazonaws.com"
blocked = true

[[rules]]
arg = "cloudflare.com"

[[rules]]
arg = "hcaptcha.com"

[[rules]]
arg = "recaptcha.net"

[[rules]]
arg = "bootstrapcdn.com"
blocked = true
desc = "For Bootstrap"

[[rules]]
arg = "vsassets.io"
blocked = true
desc = "For VSCode"


# General::Tool
[[rules]]
arg = "gopeed.com"
blocked = true
desc = "For Gopeed Downloader"

[[rules]]
arg = "folivora.ai"
desc = "For BetterTouchTool"

[[rules]]
arg = "discord.com"
blocked = true
desc = "For Discord"

[[rules]]
arg = "discord.gg"
blocked = true
desc = "For Discord"

[[rules]]
arg = "discord.media"
blocked = true
desc = "For Discord"

[[rules]]
arg = "discordapp.com"
blocked = true
desc = "For Discord"

[[rules]]
arg = "discordapp.net"
blocked = true
desc = "For Discord"

[[rules]]
arg = "discordstatus.com"
blocked = true
desc = "For Discord"

[[rules]]
type = "PROCESS-NAME"
arg = "Discord.exe"
blocked = true
desc = "For Discord on Windows"

[[rules]]
arg = "download-installer.cdn.mozilla.net"
desc = "For Firefox"

[[rules]]
arg = "archive.mozilla.org"
desc = "For Firefox"

[[rules]]
arg = "us2-dl.techpowerup.com"
desc = "For GPU-Z"

[[rules]]
arg = "sm.ms"
blocked = true
desc = "For SM.MS"

[[rules]]
arg = "s2.loli.net"
blocked = true
desc = "For SM.MS"

[[rules]]
type = "PROCESS-NAME"
arg = "zed.exe"
blocked = true
desc = "For Zed on Windows"


# General::Entertainment
[[rules]]
arg = "tiktok.com"
blocked = true
desc = "For TikTok"

[[rules]]
arg = "tiktokcdn.com"
blocked = true
desc = "For TikTok"

[[rules]]
arg = "xmanhua.com"
blocked = true
desc = "For XManhua"

[[rules]]
arg = "mangafuna.xyz"
desc = "For Venera"

[[rules]]
type = "DOMAIN-KEYWORD"
arg = "missa"

[[rules]]
type = "DOMAIN-KEYWORD"
arg = "surrit"
desc = "For missa"

[[rules]]
arg = "p5yy.com"
blocked = true

[[rules]]
type = "DOMAIN-KEYWORD"
arg = "ingpinz"
blocked = true
desc = "For p5yy"

[[rules]]
arg = "x.com"
blocked = true
desc = "For Twitter"

[[rules]]
arg = "tomtoc.com"
blocked = true
desc = "For Tomtoc"

[[rules]]
arg = "bsky.app"
blocked = true
desc = "For Bluesky Social"


# General::AI
[[rules]]
type = "IP-CIDR"
arg = "13.107.21.0/8"
blocked = true
desc = "For Bing AI"

[[rules]]
type = "IP-CIDR"
arg = "204.79.197.0/24"
blocked = true
desc = "For Bing AI"

[[rules]]
arg = "openai.com"
redirected = true
desc = "For OpenAI"

[[rules]]
arg = "openai.io"
redirected = true
desc = "For OpenAI"

[[rules]]
arg = "civitai.com"
blocked = true
desc = "For Civit AI"

[[rules]]
arg = "claude.ai"
redirected = true
desc = "For Claude AI"

[[rules]]
arg = "phind.com"
blocked = true
desc = "For Phind AI"

[[rules]]
arg = "poe.com"
blocked = true
desc = "For Poe AI"

[[rules]]
arg = "poecdn.net"
blocked = true
desc = "For Poe AI"

[[rules]]
arg = "chatgpt.com"
blocked = true
desc = "For ChatGPT"

[[rules]]
arg = "openart.ai"
blocked = true
desc = "For OpenArt AI"


# General::Programming
[[rules]]
arg = "unpkg.com"
desc = "For NPM"

[[rules]]
arg = "docker.com"
blocked = true
desc = "For Docker"

[[rules]]
arg = "github.com"
desc = "For GitHub"

[[rules]]
arg = "github.io"
desc = "For GitHub"

[[rules]]
arg = "githubusercontent.com"
blocked = true
desc = "For GitHub"

[[rules]]
arg = "githubassets.com"
desc = "For GitHub"

[[rules]]
arg = "githubcopilot.com"
desc = "For GitHub Copilot"

[[rules]]
arg = "ghcr.io"
desc = "For GitHub Container Registry"
<<<<<<< HEAD
enabled = false
=======
policy = "DIRECT"
>>>>>>> d581a78e

[[rules]]
arg = "scoop.sh"
desc = "For Scoop"
blocked = true

[[rules]]
arg = "wireshark.org"
blocked = true
desc = "For Wireshark"

[[rules]]
arg = "starship.rs"
desc = "For Starship Prompt"

[[rules]]
arg = "readthedocs.io"
desc = "For ReadTheDocs"

[[rules]]
arg = "calmcode.io"
desc = "For CalmCode"

[[rules]]
arg = "zed.dev"
desc = "For Zed"

[[rules]]
arg = "brew.sh"
desc = "For Homebrew"

[[rules]]
arg = "gitbook.io"
desc = "For GitBook"

[[rules]]
arg = "astral.sh"
blocked = true
desc = "For uv"

[[rules]]
arg = "pythonhosted.org"
desc = "For uv"

[[rules]]
arg = "python.org"
desc = "For Python"

[[rules]]
arg = "idx.dev"
desc = "For Google IDX"

[[rules]]
arg = "hello-algo.com"
desc = "For GitHub Hello Algo Repository"
blocked = true


# Game::General
[[rules]]
arg = "mod.io"
blocked = true

[[rules]]
arg = "nexusmods.com"
blocked = true
desc = "For Nexus Mods"

[[rules]]
arg = "steampowered.com"
blocked = true
desc = "For Steam"

[[rules]]
arg = "vrchat.com"
blocked = true
desc = "For VRChat"

[[rules]]
arg = "satisfactory-calculator.com"
desc = "For Satisfactory"


# Game::Nintendo
[[rules]]
arg = "nintendo.net"
blocked = true
desc = "For Nintendo"

[[rules]]
arg = "sendou.ink"
desc = "For Splatoon"

[[rules]]
arg = "nookea.com"
blocked = true
desc = "For Animal Crossing"


# Game::FF14
[[rules]]
arg = "xivanalysis.com"
blocked = true
desc = "For FF14 XIVAnalysis"

[[rules]]
arg = "universalis.app"
desc = "For FF14 Universalis"


# Game::Star Citizen
[[rules]]
arg = "play.sc"
desc = "For Star Citizen"

[[rules]]
arg = "starcitizen.tools"
desc = "For Star Citizen Wiki"

[[rules]]
arg = "sc-trade.tools"
desc = "For Star Citizen"

[[rules]]
arg = "scorg.tools"
desc = "For Star Citizen"

[[rules]]
arg = "ccugame.app"
desc = "For Star Citizen"

[[rules]]
arg = "erkul.games"
desc = "For Star Citizen"
blocked = true

[[rules]]
arg = "uexcorp.space"
desc = "For Star Citizen"
blocked = true


# Game::Blizzard
[[rules]]
arg = "d2jsp.org"
desc = "For Diablo 2"

[[rules]]
arg = "maxroll.gg"
desc = "For Diablo/Last Epoch"

[[rules]]
arg = "planner-assets.com"
desc = "For Diablo"

[[rules]]
arg = "battle.net"
desc = "For Blizzard"

[[rules]]
arg = "heroesprofile.com"
desc = "For Heroes of the Storm"


# Game::Epic
[[rules]]
arg = "epicgames.com"
blocked = true
desc = "For Epic"

[[rules]]
arg = "epicgames.dev"
blocked = true
desc = "For Epic"

[[rules]]
arg = "epicgames.net"
blocked = true
desc = "For Epic"

[[rules]]
arg = "unrealengine.com"
blocked = true
desc = "For Epic"<|MERGE_RESOLUTION|>--- conflicted
+++ resolved
@@ -1,9 +1,5 @@
 # Rule Wiki: https://clash.wiki/configuration/rules.html
-<<<<<<< HEAD
-version = "2.1.0"
-=======
 version = "1.10.0"
->>>>>>> d581a78e
 
 [default]
 type = "DOMAIN-SUFFIX"  # Rule Type
@@ -365,11 +361,7 @@
 [[rules]]
 arg = "ghcr.io"
 desc = "For GitHub Container Registry"
-<<<<<<< HEAD
-enabled = false
-=======
 policy = "DIRECT"
->>>>>>> d581a78e
 
 [[rules]]
 arg = "scoop.sh"
